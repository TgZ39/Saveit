--- conflicted
+++ resolved
@@ -27,7 +27,6 @@
     curr_page: AppPage,
     pub sources_cache: Arc<RwLock<Vec<Source>>>,
     search_query: String,
-<<<<<<< HEAD
     edit_modal: EditModal, // edit modal
     settings: Settings,    // settings page
     pub pool: Arc<SqlitePool>,
@@ -55,13 +54,6 @@
 
 impl Application {
     fn new(ctx: &Context, pool: Arc<SqlitePool>) -> Self {
-=======
-    pub db_pool: Arc<SqlitePool>,
-}
-
-impl Application {
-    fn new(ctx: &Context, pool: SqlitePool) -> Self {
->>>>>>> b70d5fd7
         debug!("Creating new Application");
         // make font bigger
         configure_fonts(ctx);
@@ -81,7 +73,6 @@
             curr_page: AppPage::Start,
             sources_cache: Arc::new(RwLock::new(vec![])),
             search_query: String::new(),
-<<<<<<< HEAD
             edit_modal: EditModal {
                 source: Source::default(),
                 open: false,
@@ -91,9 +82,6 @@
                 format_standard: config.format_standard,
             },
             pool,
-=======
-            db_pool: Arc::new(pool),
->>>>>>> b70d5fd7
         }
     }
 
@@ -130,24 +118,18 @@
         trace!("Updating source cache");
 
         let sources = self.sources_cache.clone();
-<<<<<<< HEAD
         let pool = self.pool.clone();
-=======
-        let pool = self.db_pool.clone();
->>>>>>> b70d5fd7
 
         tokio::task::spawn(async move {
             *sources.write().unwrap() =
                 get_all_sources(&pool).await.expect("Error loading sources");
+            *sources.write().unwrap() =
+                get_all_sources(&pool).await.expect("Error loading sources");
         });
     }
 }
 
-<<<<<<< HEAD
 pub fn open_gui(pool: Arc<SqlitePool>) -> Result<(), eframe::Error> {
-=======
-pub fn open_gui(pool: SqlitePool) -> Result<(), eframe::Error> {
->>>>>>> b70d5fd7
     // set up logging
     env_logger::init();
 
@@ -173,7 +155,7 @@
     eframe::run_native(
         format!("SaveIt v{}", env!("CARGO_PKG_VERSION")).as_str(),
         options,
-        Box::new(|cc| Box::new(Application::new(&cc.egui_ctx, pool))),
+        Box::new(|cc| Box::new(Application::new(&cc.egui_ctx, pool)))
     )
 }
 
